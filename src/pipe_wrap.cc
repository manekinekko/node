// Copyright Joyent, Inc. and other Node contributors.
//
// Permission is hereby granted, free of charge, to any person obtaining a
// copy of this software and associated documentation files (the
// "Software"), to deal in the Software without restriction, including
// without limitation the rights to use, copy, modify, merge, publish,
// distribute, sublicense, and/or sell copies of the Software, and to permit
// persons to whom the Software is furnished to do so, subject to the
// following conditions:
//
// The above copyright notice and this permission notice shall be included
// in all copies or substantial portions of the Software.
//
// THE SOFTWARE IS PROVIDED "AS IS", WITHOUT WARRANTY OF ANY KIND, EXPRESS
// OR IMPLIED, INCLUDING BUT NOT LIMITED TO THE WARRANTIES OF
// MERCHANTABILITY, FITNESS FOR A PARTICULAR PURPOSE AND NONINFRINGEMENT. IN
// NO EVENT SHALL THE AUTHORS OR COPYRIGHT HOLDERS BE LIABLE FOR ANY CLAIM,
// DAMAGES OR OTHER LIABILITY, WHETHER IN AN ACTION OF CONTRACT, TORT OR
// OTHERWISE, ARISING FROM, OUT OF OR IN CONNECTION WITH THE SOFTWARE OR THE
// USE OR OTHER DEALINGS IN THE SOFTWARE.

#include "pipe_wrap.h"

#include "env.h"
#include "env-inl.h"
#include "handle_wrap.h"
#include "node.h"
#include "node_buffer.h"
#include "node_wrap.h"
#include "req_wrap.h"
#include "stream_wrap.h"
#include "util-inl.h"
#include "util.h"

namespace node {

using v8::Boolean;
using v8::Context;
using v8::Function;
using v8::FunctionCallbackInfo;
using v8::FunctionTemplate;
using v8::Handle;
using v8::HandleScope;
using v8::Integer;
using v8::Local;
using v8::Object;
using v8::PropertyAttribute;
using v8::String;
using v8::Undefined;
using v8::Value;

// TODO(bnoordhuis) share with TCPWrap?
typedef class ReqWrap<uv_connect_t> ConnectWrap;


uv_pipe_t* PipeWrap::UVHandle() {
  return &handle_;
}


Local<Object> PipeWrap::Instantiate(Environment* env) {
  HandleScope handle_scope(env->isolate());
  assert(!env->pipe_constructor_template().IsEmpty());
  Local<Function> constructor = env->pipe_constructor_template()->GetFunction();
  assert(!constructor.IsEmpty());
  Local<Object> instance = constructor->NewInstance();
  assert(!instance.IsEmpty());
  return handle_scope.Close(instance);
}


PipeWrap* PipeWrap::Unwrap(Local<Object> obj) {
  PipeWrap* wrap;
  NODE_UNWRAP(obj, PipeWrap, wrap);
  return wrap;
}


void PipeWrap::Initialize(Handle<Object> target,
                          Handle<Value> unused,
                          Handle<Context> context) {
  Environment* env = Environment::GetCurrent(context);

  Local<FunctionTemplate> t = FunctionTemplate::New(New);
  t->SetClassName(FIXED_ONE_BYTE_STRING(node_isolate, "Pipe"));
  t->InstanceTemplate()->SetInternalFieldCount(1);

  enum PropertyAttribute attributes =
      static_cast<PropertyAttribute>(v8::ReadOnly | v8::DontDelete);
  t->InstanceTemplate()->SetAccessor(FIXED_ONE_BYTE_STRING(node_isolate, "fd"),
                                     StreamWrap::GetFD,
                                     NULL,
                                     Handle<Value>(),
                                     v8::DEFAULT,
                                     attributes);

  NODE_SET_PROTOTYPE_METHOD(t, "close", HandleWrap::Close);
  NODE_SET_PROTOTYPE_METHOD(t, "unref", HandleWrap::Unref);
  NODE_SET_PROTOTYPE_METHOD(t, "ref", HandleWrap::Ref);

  NODE_SET_PROTOTYPE_METHOD(t, "readStart", StreamWrap::ReadStart);
  NODE_SET_PROTOTYPE_METHOD(t, "readStop", StreamWrap::ReadStop);
  NODE_SET_PROTOTYPE_METHOD(t, "shutdown", StreamWrap::Shutdown);

  NODE_SET_PROTOTYPE_METHOD(t, "writeBuffer", StreamWrap::WriteBuffer);
  NODE_SET_PROTOTYPE_METHOD(t,
                            "writeAsciiString",
                            StreamWrap::WriteAsciiString);
  NODE_SET_PROTOTYPE_METHOD(t, "writeUtf8String", StreamWrap::WriteUtf8String);
  NODE_SET_PROTOTYPE_METHOD(t, "writeUcs2String", StreamWrap::WriteUcs2String);

  NODE_SET_PROTOTYPE_METHOD(t, "bind", Bind);
  NODE_SET_PROTOTYPE_METHOD(t, "listen", Listen);
  NODE_SET_PROTOTYPE_METHOD(t, "connect", Connect);
  NODE_SET_PROTOTYPE_METHOD(t, "open", Open);

#ifdef _WIN32
  NODE_SET_PROTOTYPE_METHOD(t, "setPendingInstances", SetPendingInstances);
#endif

  target->Set(FIXED_ONE_BYTE_STRING(node_isolate, "Pipe"), t->GetFunction());
  env->set_pipe_constructor_template(t);
}


void PipeWrap::New(const FunctionCallbackInfo<Value>& args) {
  // This constructor should not be exposed to public javascript.
  // Therefore we assert that we are not trying to call this as a
  // normal function.
  assert(args.IsConstructCall());
  Environment* env = Environment::GetCurrent(args.GetIsolate());
  HandleScope handle_scope(args.GetIsolate());
  new PipeWrap(env, args.This(), args[0]->IsTrue());
}


PipeWrap::PipeWrap(Environment* env, Handle<Object> object, bool ipc)
    : StreamWrap(env, object, reinterpret_cast<uv_stream_t*>(&handle_)) {
  int r = uv_pipe_init(env->event_loop(), &handle_, ipc);
  assert(r == 0);  // How do we proxy this error up to javascript?
                   // Suggestion: uv_pipe_init() returns void.
  UpdateWriteQueueSize();
}


void PipeWrap::Bind(const FunctionCallbackInfo<Value>& args) {
  HandleScope scope(node_isolate);

  PipeWrap* wrap;
  NODE_UNWRAP(args.This(), PipeWrap, wrap);

  String::AsciiValue name(args[0]);
  int err = uv_pipe_bind(&wrap->handle_, *name);
  args.GetReturnValue().Set(err);
}


#ifdef _WIN32
void PipeWrap::SetPendingInstances(const FunctionCallbackInfo<Value>& args) {
  HandleScope scope(node_isolate);

  PipeWrap* wrap;
  NODE_UNWRAP(args.This(), PipeWrap, wrap);

  int instances = args[0]->Int32Value();

  uv_pipe_pending_instances(&wrap->handle_, instances);
}
#endif


void PipeWrap::Listen(const FunctionCallbackInfo<Value>& args) {
  HandleScope scope(node_isolate);

  PipeWrap* wrap;
  NODE_UNWRAP(args.This(), PipeWrap, wrap);

  int backlog = args[0]->Int32Value();
  int err = uv_listen(reinterpret_cast<uv_stream_t*>(&wrap->handle_),
                      backlog,
                      OnConnection);
  args.GetReturnValue().Set(err);
}


// TODO(bnoordhuis) maybe share with TCPWrap?
void PipeWrap::OnConnection(uv_stream_t* handle, int status) {
  PipeWrap* pipe_wrap = static_cast<PipeWrap*>(handle->data);
  assert(&pipe_wrap->handle_ == reinterpret_cast<uv_pipe_t*>(handle));

  Environment* env = pipe_wrap->env();
  Context::Scope context_scope(env->context());
  HandleScope handle_scope(env->isolate());

  // We should not be getting this callback if someone as already called
  // uv_close() on the handle.
  assert(pipe_wrap->persistent().IsEmpty() == false);

  Local<Value> argv[] = {
    Integer::New(status, node_isolate),
    Undefined()
  };

  if (status != 0) {
    MakeCallback(env,
                 pipe_wrap->object(),
                 env->onconnection_string(),
                 ARRAY_SIZE(argv),
                 argv);
    return;
  }

  // Instanciate the client javascript object and handle.
  Local<Object> client_obj =
      env->pipe_constructor_template()->GetFunction()->NewInstance();

  // Unwrap the client javascript object.
  PipeWrap* wrap;
  NODE_UNWRAP(client_obj, PipeWrap, wrap);
  uv_stream_t* client_handle = reinterpret_cast<uv_stream_t*>(&wrap->handle_);
  if (uv_accept(handle, client_handle))
    return;

  // Successful accept. Call the onconnection callback in JavaScript land.
  argv[1] = client_obj;
  MakeCallback(env,
               pipe_wrap->object(),
               env->onconnection_string(),
               ARRAY_SIZE(argv),
               argv);
}

// TODO(bnoordhuis) Maybe share this with TCPWrap?
void PipeWrap::AfterConnect(uv_connect_t* req, int status) {
  ConnectWrap* req_wrap = static_cast<ConnectWrap*>(req->data);
  PipeWrap* wrap = static_cast<PipeWrap*>(req->handle->data);
  assert(req_wrap->env() == wrap->env());
  Environment* env = wrap->env();

  Context::Scope context_scope(env->context());
  HandleScope handle_scope(env->isolate());

  // The wrap and request objects should still be there.
  assert(req_wrap->persistent().IsEmpty() == false);
  assert(wrap->persistent().IsEmpty() == false);

  bool readable, writable;

  if (status) {
    readable = writable = 0;
  } else {
    readable = uv_is_readable(req->handle) != 0;
    writable = uv_is_writable(req->handle) != 0;
  }

  Local<Object> req_wrap_obj = req_wrap->object();
  Local<Value> argv[5] = {
    Integer::New(status, node_isolate),
    wrap->object(),
    req_wrap_obj,
    Boolean::New(readable),
    Boolean::New(writable)
  };

  MakeCallback(env,
               req_wrap_obj,
               env->oncomplete_string(),
               ARRAY_SIZE(argv),
               argv);

  delete req_wrap;
}


void PipeWrap::Open(const FunctionCallbackInfo<Value>& args) {
  HandleScope scope(node_isolate);

  PipeWrap* wrap;
  NODE_UNWRAP(args.This(), PipeWrap, wrap);

<<<<<<< HEAD
  int fd = args[0]->Int32Value();

  uv_pipe_open(&wrap->handle_, fd);
=======
  if (uv_pipe_open(&wrap->handle_, args[0]->Int32Value())) {
    uv_err_t err = uv_last_error(wrap->handle_.loop);
    return ThrowException(UVException(err.code, "uv_pipe_open"));
  }

  return scope.Close(v8::Null());
>>>>>>> 21265e20
}


void PipeWrap::Connect(const FunctionCallbackInfo<Value>& args) {
  Environment* env = Environment::GetCurrent(args.GetIsolate());
  HandleScope scope(args.GetIsolate());

  PipeWrap* wrap;
  NODE_UNWRAP(args.This(), PipeWrap, wrap);

  assert(args[0]->IsObject());
  assert(args[1]->IsString());

  Local<Object> req_wrap_obj = args[0].As<Object>();
  String::AsciiValue name(args[1]);

  ConnectWrap* req_wrap = new ConnectWrap(env, req_wrap_obj);
  uv_pipe_connect(&req_wrap->req_,
                  &wrap->handle_,
                  *name,
                  AfterConnect);
  req_wrap->Dispatched();

  args.GetReturnValue().Set(0);  // uv_pipe_connect() doesn't return errors.
}


}  // namespace node

NODE_MODULE_CONTEXT_AWARE(node_pipe_wrap, node::PipeWrap::Initialize)<|MERGE_RESOLUTION|>--- conflicted
+++ resolved
@@ -278,18 +278,12 @@
   PipeWrap* wrap;
   NODE_UNWRAP(args.This(), PipeWrap, wrap);
 
-<<<<<<< HEAD
   int fd = args[0]->Int32Value();
 
-  uv_pipe_open(&wrap->handle_, fd);
-=======
-  if (uv_pipe_open(&wrap->handle_, args[0]->Int32Value())) {
-    uv_err_t err = uv_last_error(wrap->handle_.loop);
-    return ThrowException(UVException(err.code, "uv_pipe_open"));
-  }
-
-  return scope.Close(v8::Null());
->>>>>>> 21265e20
+  int err = uv_pipe_open(&wrap->handle_, fd);
+
+  if (err != 0)
+    ThrowException(UVException(err, "uv_pipe_open"));
 }
 
 
