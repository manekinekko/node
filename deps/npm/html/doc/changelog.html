--- conflicted
+++ resolved
@@ -9,37 +9,6 @@
 <h1><a href="../doc/changelog.html">changelog</a></h1> <p>Changes</p>
 
 <h2 id="HISTORY">HISTORY</h2>
-
-<h3 id="1-1-3-1-1-4">1.1.3, 1.1.4</h3>
-
-<ul><li>Update request to support HTTPS-over-HTTP proxy tunneling</li><li>Throw on undefined envs in config settings</li><li>Update which to 1.0.5</li><li>Fix windows UNC busyloop in findPrefix</li><li>Bundle nested bundleDependencies properly</li><li>Alias adduser to add-user</li><li>Doc updates  (Christian Howe, Henrik Hodne, Andrew Lunny)</li><li>ignore logfd/outfd streams in makeEnv() (Rod Vagg)</li><li>shrinkwrap: Behave properly with url-installed deps</li><li>install: Support --save with url install targets</li><li>Support installing naked tars or single-file modules from urls etc.</li><li>init: Don't add engines section</li><li>Don't run make clean on rebuild</li><li>Added missing unicode replacement (atomizer)</li></ul>
-
-<h3 id="1-1-2">1.1.2</h3>
-
-<p>Dave Pacheco (2):
-      add "npm shrinkwrap"</p>
-
-<p>Martin Cooper (1):
-      Fix #1753 Make a copy of the cached objects we'll modify.</p>
-
-<p>Tim Oxley (1):
-      correctly remove readme from default npm view command.</p>
-
-<p>Tyler Green (1):
-      fix #2187 set terminal columns to Infinity if 0</p>
-
-<p>isaacs (19):
-      update minimatch
-      update request
-      Experimental: single-file modules
-      Fix #2172 Don't remove global mans uninstalling local pkgs
-      Add --versions flag to show the version of node as well
-      Support --json flag for ls output
-      update request to 2.9.151</p>
-
-<h3 id="1-1">1.1</h3>
-
-<ul><li>Replace system tar dependency with a JS tar</li><li>Continue to refine</li></ul>
 
 <h3 id="1-0">1.0</h3>
 
@@ -65,11 +34,7 @@
 
 <ul><li><a href="../doc/npm.html">npm(1)</a></li><li><a href="../doc/faq.html">faq(1)</a></li></ul>
 </div>
-<<<<<<< HEAD
-<p id="footer">changelog &mdash; npm@1.1.18</p>
-=======
-<p id="footer">changelog &mdash; npm@1.1.21</p>
->>>>>>> 992e3464
+<p id="footer">changelog &mdash; npm@1.1.0-2</p>
 <script>
 ;(function () {
 var wrapper = document.getElementById("wrapper")
