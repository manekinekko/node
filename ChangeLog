--- conflicted
+++ resolved
@@ -1,5 +1,4 @@
-<<<<<<< HEAD
-2013.12.31, Version 0.11.10 (Unstable)
+2013.12.31, Version 0.11.10 (Unstable), 66931791f06207d1cdfea5ec1529edf3c94026d3
 
 * http_parser: update to 2.2
 
@@ -444,8 +443,9 @@
 * util: custom `inspect()` method may return an Object (Nathan Rajlich)
 
 * console: `console.dir()` bypasses inspect() methods (Nathan Rajlich)
-=======
-2014.01.23, Version 0.10.25 (Stable)
+
+
+2014.01.23, Version 0.10.25 (Stable), b0e5f195dfce3e2b99f5091373d49f6616682596
 
 * uv: Upgrade to v0.10.23
 
@@ -462,7 +462,6 @@
 * src: OnFatalError handler must abort() (Timothy J Fontaine)
 
 * stream: writes may return false but forget to emit drain (Yang Tianyang)
->>>>>>> 9975ff60
 
 
 2013.12.18, Version 0.10.24 (Stable), b7fd6bc899ccb629d790c47aee06aba87e535c41
